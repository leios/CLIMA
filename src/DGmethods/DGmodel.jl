struct DGModel{BL,G,NF,GNF}
  balancelaw::BL
  grid::G
  divnumflux::NF
  gradnumflux::GNF
end

function (dg::DGModel)(dQdt, Q, param, t; increment=false)
  bl = dg.balancelaw
  device = typeof(Q.Q) <: Array ? CPU() : CUDA()

  grid = dg.grid
  topology = grid.topology

  dim = dimensionality(grid)
  N = polynomialorder(grid)
  Nq = N + 1
  Nqk = dim == 2 ? 1 : Nq
  Nfp = Nq * Nqk
  nrealelem = length(topology.realelems)

  Qvisc = param.diff
  auxstate = param.aux

  DFloat = eltype(Q)
  nviscstate = num_diffusive(bl, DFloat)

  lgl_weights_vec = grid.ω
  Dmat = grid.D
  vgeo = grid.vgeo
  sgeo = grid.sgeo
  vmapM = grid.vmapM
  vmapP = grid.vmapP
  elemtobndy = grid.elemtobndy
  polyorder = polynomialorder(dg.grid)

  Np = dofs_per_element(grid)

  ### update aux variables
  if hasmethod(update_aux!, Tuple{typeof(bl), Vars, Vars, Vars, DFloat})
    @launch(device, threads=(Np,), blocks=nrealelem,
      knl_apply_aux!(bl, Val(dim), Val(polyorder), update_aux!, Q.Q, Qvisc.Q, auxstate.Q, t, topology.realelems))
  end

  ########################
  # Gradient Computation #
  ########################
  MPIStateArrays.start_ghost_exchange!(Q)
  MPIStateArrays.start_ghost_exchange!(auxstate)

  if nviscstate > 0

    @launch(device, threads=(Nq, Nq, Nqk), blocks=nrealelem,
            volumeviscterms!(bl, Val(dim), Val(polyorder), Q.Q, Qvisc.Q, auxstate.Q, vgeo, t, Dmat,
                             topology.realelems))

    MPIStateArrays.finish_ghost_recv!(Q)
<<<<<<< HEAD
    MPIStateArrays.start_ghost_exchange!(auxstate)
=======
    MPIStateArrays.finish_ghost_recv!(auxstate)
>>>>>>> 52d173ce

    @launch(device, threads=Nfp, blocks=nrealelem,
            faceviscterms!(bl, Val(dim), Val(polyorder), dg.gradnumflux,
                           Q.Q, Qvisc.Q, auxstate.Q,
                           vgeo, sgeo, t, vmapM, vmapP, elemtobndy,
                           topology.realelems))

    MPIStateArrays.start_ghost_exchange!(Qvisc)
  end

  ###################
  # RHS Computation #
  ###################
  @launch(device, threads=(Nq, Nq, Nqk), blocks=nrealelem,
          volumerhs!(bl, Val(dim), Val(polyorder), dQdt.Q, Q.Q, Qvisc.Q, auxstate.Q,
                     vgeo, t, lgl_weights_vec, Dmat,
                     topology.realelems, increment))

  if nviscstate > 0
    MPIStateArrays.finish_ghost_recv!(Qvisc)
  else
    MPIStateArrays.finish_ghost_recv!(Q)
    MPIStateArrays.finish_ghost_recv!(auxstate)
  end

  # The main reason for this protection is not for the MPI.Waitall!, but the
  # make sure that we do not recopy data to the GPU
  nviscstate > 0 && MPIStateArrays.finish_ghost_recv!(Qvisc)
  nviscstate == 0 && MPIStateArrays.finish_ghost_recv!(Q)

  @launch(device, threads=Nfp, blocks=nrealelem,
          facerhs!(bl, Val(dim), Val(polyorder), dg.divnumflux,
                   dQdt.Q, Q.Q, Qvisc.Q,
                   auxstate.Q, vgeo, sgeo, t, vmapM, vmapP, elemtobndy,
                   topology.realelems))

  # Just to be safe, we wait on the sends we started.
  MPIStateArrays.finish_ghost_send!(Qvisc)
  MPIStateArrays.finish_ghost_send!(Q)
end





"""
    init_ode_param(dg::DGModel)

Initialize the ODE parameter object, containing the auxiliary and diffusive states. The extra `args...` are passed through to `init_state!`.
"""
function init_ode_param(dg::DGModel)
  bl = dg.balancelaw
  grid = dg.grid
  topology = grid.topology
  Np = dofs_per_element(grid)

  h_vgeo = Array(grid.vgeo)
  DFloat = eltype(h_vgeo)
  DA = arraytype(grid)

  weights = view(h_vgeo, :, grid.Mid, :)
  weights = reshape(weights, size(weights, 1), 1, size(weights, 2))




  # TODO: Clean up this MPIStateArray interface...
  diffstate = MPIStateArray{Tuple{Np, num_diffusive(bl,DFloat)},DFloat, DA}(
    topology.mpicomm,
    length(topology.elems),
    realelems=topology.realelems,
    ghostelems=topology.ghostelems,
    vmaprecv=grid.vmaprecv,
    vmapsend=grid.vmapsend,
    nabrtorank=topology.nabrtorank,
    nabrtovmaprecv=grid.nabrtovmaprecv,
    nabrtovmapsend=grid.nabrtovmapsend,
    weights=weights,
    commtag=111)

  auxstate = MPIStateArray{Tuple{Np, num_aux(bl,DFloat)}, DFloat, DA}(
    topology.mpicomm,
    length(topology.elems),
    realelems=topology.realelems,
    ghostelems=topology.ghostelems,
    vmaprecv=grid.vmaprecv,
    vmapsend=grid.vmapsend,
    nabrtorank=topology.nabrtorank,
    nabrtovmaprecv=grid.nabrtovmaprecv,
    nabrtovmapsend=grid.nabrtovmapsend,
    weights=weights,
    commtag=222)

  # if auxiliary_state_initialization! !== nothing
  #   @assert auxiliary_state_length > 0
    dim = dimensionality(grid)
    polyorder = polynomialorder(grid)
    vgeo = grid.vgeo
    device = typeof(auxstate.Q) <: Array ? CPU() : CUDA()
    nrealelem = length(topology.realelems)
    @launch(device, threads=(Np,), blocks=nrealelem,
            initauxstate!(bl, Val(dim), Val(polyorder), auxstate.Q, vgeo, topology.realelems))
    MPIStateArrays.start_ghost_exchange!(auxstate)
    MPIStateArrays.finish_ghost_exchange!(auxstate)
  # end
  return (aux=auxstate, diff=diffstate)
end



"""
    init_ode_state(dg::DGModel, param, args...)

Initialize the ODE state array.
"""
function init_ode_state(dg::DGModel, param, args...; commtag=888)
  bl = dg.balancelaw
  grid = dg.grid
  topology = grid.topology
  # FIXME: Remove after updating CUDA
  h_vgeo = Array(grid.vgeo)
  DFloat = eltype(h_vgeo)
  Np = dofs_per_element(grid)
  DA = arraytype(grid)

  weights = view(h_vgeo, :, grid.Mid, :)
  weights = reshape(weights, size(weights, 1), 1, size(weights, 2))

  state = MPIStateArray{Tuple{Np, num_state(bl,DFloat)}, DFloat, DA}(topology.mpicomm,
                                               length(topology.elems),
                                               realelems=topology.realelems,
                                               ghostelems=topology.ghostelems,
                                               vmaprecv=grid.vmaprecv,
                                               vmapsend=grid.vmapsend,
                                               nabrtorank=topology.nabrtorank,
                                               nabrtovmaprecv=grid.nabrtovmaprecv,
                                               nabrtovmapsend=grid.nabrtovmapsend,
                                               weights=weights,
                                               commtag=commtag)

  auxstate = param.aux
  dim = dimensionality(grid)
  polyorder = polynomialorder(grid)
  vgeo = grid.vgeo
  device = typeof(state.Q) <: Array ? CPU() : CUDA()
  nrealelem = length(topology.realelems)
  @launch(device, threads=(Np,), blocks=nrealelem,
          initstate!(bl, Val(dim), Val(polyorder), state.Q, auxstate.Q, vgeo, topology.realelems, args...))
  MPIStateArrays.start_ghost_exchange!(state)
  MPIStateArrays.finish_ghost_exchange!(state)

  return state
end


"""
    dof_iteration!(dof_fun!::Function, R::MPIStateArray, disc::DGBalanceLaw,
                   Q::MPIStateArray)

Iterate over each dof to fill `R` using the `dof_fun!`. The syntax of the
`dof_fun!` is
```
dof_fun!(l_R, l_Q, l_Qvisc, l_aux)
```
where `l_R`, `l_Q`, `l_Qvisc`, and `l_aux` are of type `MArray` filled initially
with the values at a single degree of freedom. After the call the values in
`l_R` will be written back to the degree of freedom of `R`.
"""
function node_apply_aux!(f!::Function, dg::DGModel, Q::MPIStateArray, param::MPIStateArray)
  bl = dg.balancelaw

  grid = dg.grid
  topology = grid.topology

  @assert size(R)[end] == size(Q)[end] == size(dg.auxstate)[end]
  @assert size(R)[1] == size(Q)[1] == size(dg.auxstate)[1]

  dim = dimensionality(grid)
  N = polynomialorder(grid)

  Qvisc = param.diff
  auxstate = param.aux

  nstate = size(Q, 2)
  nviscstate = size(Qvisc, 2)
  nauxstate = size(auxstate, 2)

  nRstate = size(R, 2)

  Dmat = grid.D
  vgeo = grid.vgeo

  device = typeof(auxstate.Q) <: Array ? CPU() : CUDA()

  nelem = length(topology.elems)
  Nq = N + 1
  Nqk = dim == 2 ? 1 : Nq
  Np = Nq * Nq * Nqk

  nrealelem = length(topology.realelems)

  @launch(device, threads=(Np,), blocks=nrealelem,
    knl_node_apply_aux!(bl, Val(dim), Val(N), f!, Q.Q, Qvisc.Q, auxstate.Q, topology.realelems))
end<|MERGE_RESOLUTION|>--- conflicted
+++ resolved
@@ -55,11 +55,7 @@
                              topology.realelems))
 
     MPIStateArrays.finish_ghost_recv!(Q)
-<<<<<<< HEAD
-    MPIStateArrays.start_ghost_exchange!(auxstate)
-=======
     MPIStateArrays.finish_ghost_recv!(auxstate)
->>>>>>> 52d173ce
 
     @launch(device, threads=Nfp, blocks=nrealelem,
             faceviscterms!(bl, Val(dim), Val(polyorder), dg.gradnumflux,

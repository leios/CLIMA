--- conflicted
+++ resolved
@@ -1,5 +1,3 @@
-<<<<<<< HEAD
-=======
 """
 DG Balance Law Discretizations module.
 Attempts to provide a reasonable implementation of a discontinuous Galerkin
@@ -339,7 +337,6 @@
     auxiliary state
 
 """
->>>>>>> 95c6a559
 function DGBalanceLaw(;grid::DiscontinuousSpectralElementGrid,
                       length_state_vector, flux!,
                       numerical_flux!,
@@ -550,8 +547,6 @@
                              d::DGBalanceLaw; commtag=888
                             ) = MPIStateArray(d, f; commtag=commtag)
 
-<<<<<<< HEAD
-=======
 
 """
     odefun!(disc::DGBalanceLaw, dQ::MPIStateArray, Q::MPIStateArray, t; increment)
@@ -660,7 +655,6 @@
   MPIStateArrays.finish_ghost_send!(Q)
 end
 
->>>>>>> 95c6a559
 """
     grad_auxiliary_state!(disc, i, (ix, iy, iz))
 

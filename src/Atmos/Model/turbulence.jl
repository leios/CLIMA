#### Turbulence closures
using CLIMA.PlanetParameters
using CLIMA.SubgridScaleParameters

abstract type TurbulenceClosure
end

vars_state(::TurbulenceClosure, T) = @vars()
vars_gradient(::TurbulenceClosure, T) = @vars()
vars_diffusive(::TurbulenceClosure, T) = @vars()
vars_aux(::TurbulenceClosure, T) = @vars()

function init_aux!(::TurbulenceClosure, aux::Vars, geom::LocalGeometry)
end
function update_aux!(::TurbulenceClosure, state::Vars, diffusive::Vars, aux::Vars, t::Real)
end
function diffusive!(::TurbulenceClosure, diffusive, ∇transform, state, aux, t, ν)
end
function flux_diffusive!(::TurbulenceClosure, flux::Grad, state::Vars, diffusive::Vars, aux::Vars, t::Real)
end
function flux_nondiffusive!(::TurbulenceClosure, flux::Grad, state::Vars, diffusive::Vars, aux::Vars, t::Real)
end
function gradvariables!(::TurbulenceClosure, transform::Vars, state::Vars, aux::Vars, t::Real)
end

"""
    ConstantViscosityWithDivergence <: TurbulenceClosure

Turbulence with constant dynamic viscosity (`ρν`). Divergence terms are included in the momentum flux tensor.
"""
struct ConstantViscosityWithDivergence <: TurbulenceClosure
  ρν::Float64
end
dynamic_viscosity_tensor(m::ConstantViscosityWithDivergence, S, state::Vars, diffusive::Vars, aux::Vars, t::Real) = m.ρν
function scaled_momentum_flux_tensor(m::ConstantViscosityWithDivergence, ρν, S)
  @inbounds trS = tr(S)
  return (-2*ρν) * S + (2*ρν/3)*trS * I
end

"""
    SmagorinskyLilly <: TurbulenceClosure

  § 1.3.2 in CliMA documentation 

  article{doi:10.1175/1520-0493(1963)091<0099:GCEWTP>2.3.CO;2,
  author = {Smagorinksy, J.},
  title = {General circulation experiments with the primitive equations},
  journal = {Monthly Weather Review},
  volume = {91},
  number = {3},
  pages = {99-164},
  year = {1963},
  doi = {10.1175/1520-0493(1963)091<0099:GCEWTP>2.3.CO;2},
  URL = {https://doi.org/10.1175/1520-0493(1963)091<0099:GCEWTP>2.3.CO;2},
  eprint = {https://doi.org/10.1175/1520-0493(1963)091<0099:GCEWTP>2.3.CO;2}
  }

"""
struct SmagorinskyLilly{T} <: TurbulenceClosure
  C_smag::T
end
vars_aux(::SmagorinskyLilly,T) = @vars(Δ::T, f_b::T)
vars_gradient(::SmagorinskyLilly,T) = @vars(θ_v::T)
vars_diffusive(::SmagorinskyLilly,T) = @vars(∂θ∂Φ::T)
function init_aux!(::SmagorinskyLilly, aux::Vars, geom::LocalGeometry)
  aux.turbulence.Δ = lengthscale(geom)
end
function gradvariables!(m::SmagorinskyLilly, transform::Vars, state::Vars, aux::Vars, t::Real)
  transform.turbulence.θ_v = aux.moisture.θ_v
end
function diffusive!(m::SmagorinskyLilly, diffusive::Vars, ∇transform::Grad, state::Vars, aux::Vars, t::Real, ρν::Union{Real,AbstractMatrix})
  diffusive.turbulence.∂θ∂Φ = dot(∇transform.turbulence.θ_v, aux.orientation.∇Φ)
end

"""
  buoyancy_correction(normSij, θᵥ, dθᵥdz)
  return buoyancy_factor, scaling coefficient for Standard Smagorinsky Model
  in stratified flows

Compute the buoyancy adjustment coefficient for stratified flows 
given the strain rate tensor inner product |S| ≡ SijSij ≡ normSij, 
local virtual potential temperature θᵥ and the vertical potential 
temperature gradient dθvdz. 

Brunt-Vaisala frequency N² defined as in equation (1b) in 
  Durran, D.R. and J.B. Klemp, 1982: 
  On the Effects of Moisture on the Brunt-Väisälä Frequency. 
  J. Atmos. Sci., 39, 2152–2158, 
  https://doi.org/10.1175/1520-0469(1982)039<2152:OTEOMO>2.0.CO;2 

Ri = N² / (2*normSij)
Ri = gravity / θᵥ * ∂θᵥ∂z / 2 |S_{ij}|

§1.3.2 in CliMA documentation. 

article{doi:10.1111/j.2153-3490.1962.tb00128.x,
author = {LILLY, D. K.},
title = {On the numerical simulation of buoyant convection},
journal = {Tellus},
volume = {14},
number = {2},
pages = {148-172},
doi = {10.1111/j.2153-3490.1962.tb00128.x},
url = {https://onlinelibrary.wiley.com/doi/abs/10.1111/j.2153-3490.1962.tb00128.x},
eprint = {https://onlinelibrary.wiley.com/doi/pdf/10.1111/j.2153-3490.1962.tb00128.x},
year = {1962}
}
"""
function squared_buoyancy_correction(normS, diffusive::Vars, aux::Vars)
  T = eltype(diffusive)
  N² = inv(aux.moisture.θ_v * diffusive.turbulence.∂θ∂Φ)
  Richardson = N² / (normS^2 + eps(normS))
<<<<<<< HEAD
  f_b² = N² <= T(0) ? T(1) : sqrt(max(T(0), T(1) - Richardson*inv_Pr_turb))
  return f_b²
=======
  sqrt(clamp(T(1) - Richardson*inv_Pr_turb, T(0), T(1)))
>>>>>>> e7033ea4
end

function strain_rate_magnitude(S::SHermitianCompact{3,T,6}) where {T}
  sqrt(2*S[1,1]^2 + 4*S[2,1]^2 + 4*S[3,1]^2 + 2*S[2,2]^2 + 4*S[3,2]^2 + 2*S[3,3]^2)
end

function dynamic_viscosity_tensor(m::SmagorinskyLilly, S, state::Vars, diffusive::Vars, aux::Vars, t::Real)
  # strain rate tensor norm
  # Notation: normS ≡ norm2S = √(2S:S)
  # ρν = (Cₛ * Δ * f_b)² * √(2S:S)
  T = eltype(state)
<<<<<<< HEAD
  f_b² = buoyancy_correction(S, diffusive, aux)
  @inbounds normS = sqrt(2*(S[1]^2 + S[2]^2 + S[3]^2 + 2*(S[4]^2 + S[5]^2 + S[6]^2)))
  # Return Buoyancy-adjusted Smagorinsky Coefficient (ρ scaled)
  return state.ρ * normS * T(m.C_smag * aux.turbulence.Δ)^2 * f_b²
=======
  @inbounds normS = strain_rate_magnitude(S)
  f_b² = squared_buoyancy_correction(normS, diffusive, aux)
  # Return Buoyancy-adjusted Smagorinsky Coefficient (ρ scaled)
  return state.ρ * normS * f_b² * T(m.C_smag * aux.turbulence.Δ)^2
>>>>>>> e7033ea4
end
function scaled_momentum_flux_tensor(m::SmagorinskyLilly, ρν, S)
  (-2*ρν) * S
end<|MERGE_RESOLUTION|>--- conflicted
+++ resolved
@@ -110,12 +110,7 @@
   T = eltype(diffusive)
   N² = inv(aux.moisture.θ_v * diffusive.turbulence.∂θ∂Φ)
   Richardson = N² / (normS^2 + eps(normS))
-<<<<<<< HEAD
-  f_b² = N² <= T(0) ? T(1) : sqrt(max(T(0), T(1) - Richardson*inv_Pr_turb))
-  return f_b²
-=======
   sqrt(clamp(T(1) - Richardson*inv_Pr_turb, T(0), T(1)))
->>>>>>> e7033ea4
 end
 
 function strain_rate_magnitude(S::SHermitianCompact{3,T,6}) where {T}
@@ -127,17 +122,10 @@
   # Notation: normS ≡ norm2S = √(2S:S)
   # ρν = (Cₛ * Δ * f_b)² * √(2S:S)
   T = eltype(state)
-<<<<<<< HEAD
-  f_b² = buoyancy_correction(S, diffusive, aux)
-  @inbounds normS = sqrt(2*(S[1]^2 + S[2]^2 + S[3]^2 + 2*(S[4]^2 + S[5]^2 + S[6]^2)))
-  # Return Buoyancy-adjusted Smagorinsky Coefficient (ρ scaled)
-  return state.ρ * normS * T(m.C_smag * aux.turbulence.Δ)^2 * f_b²
-=======
   @inbounds normS = strain_rate_magnitude(S)
   f_b² = squared_buoyancy_correction(normS, diffusive, aux)
   # Return Buoyancy-adjusted Smagorinsky Coefficient (ρ scaled)
   return state.ρ * normS * f_b² * T(m.C_smag * aux.turbulence.Δ)^2
->>>>>>> e7033ea4
 end
 function scaled_momentum_flux_tensor(m::SmagorinskyLilly, ρν, S)
   (-2*ρν) * S

using MPI, Test
include("../testhelpers.jl")

@testset "Balance Law Solver" begin

<<<<<<< HEAD
  tests = [(1, "Euler/isentropic_vortex_standalone.jl")
           (1, "Euler/isentropic_vortex_standalone_aux.jl")
           (1, "util/grad_test.jl")
           (1, "util/grad_test_sphere.jl")
           (1, "util/integral_test.jl")
           (1, "util/integral_test_sphere.jl")
           (1, "Euler/isentropic_vortex_standalone_source.jl")
           (1, "Euler/isentropic_vortex_standalone_bc.jl")
           (1, "conservation/sphere.jl")
           (1, "compressible_Navier_Stokes/mms_bc.jl")
           (1, "sphere/advection_sphere_lsrk.jl")
           (1, "sphere/advection_sphere_ssp33.jl")
           (1, "sphere/advection_sphere_ssp34.jl")
          ]

  runmpi(tests, @__FILE__)
=======
  for (n, f) in [
                 (1, "Euler/isentropic_vortex_standalone.jl")
                 (1, "Euler/isentropic_vortex_standalone_aux.jl")
                 (1, "util/filter_test.jl")
                 (1, "util/grad_test.jl")
                 (1, "util/grad_test_sphere.jl")
                 (1, "util/integral_test.jl")
                 (1, "util/integral_test_sphere.jl")
                ]
    cmd =  `mpiexec -n $n $(Base.julia_cmd()) --startup-file=no --project=$(Base.active_project()) --code-coverage=$coverage_opt $(joinpath(testdir, f))`
    @info "Running MPI test..." n f cmd
    # Running this way prevents:
    #   Balance Law Solver | No tests
    # since external tests are not returned as passed/fail
    @test (run(cmd); true)
  end
>>>>>>> 19fcc715

  if "linux" != lowercase(get(ENV,"TRAVIS_OS_NAME",""))
    moretests = [(1, "../../examples/DGmethods/ex_001_periodic_advection.jl")
                 (1, "../../examples/DGmethods/ex_002_solid_body_rotation.jl")
                 (1, "../../examples/DGmethods/ex_003_acoustic_wave.jl")
                ]
    runmpi(moretests, @__FILE__)
  end
end<|MERGE_RESOLUTION|>--- conflicted
+++ resolved
@@ -2,10 +2,9 @@
 include("../testhelpers.jl")
 
 @testset "Balance Law Solver" begin
-
-<<<<<<< HEAD
   tests = [(1, "Euler/isentropic_vortex_standalone.jl")
            (1, "Euler/isentropic_vortex_standalone_aux.jl")
+           (1, "util/filter_test.jl")
            (1, "util/grad_test.jl")
            (1, "util/grad_test_sphere.jl")
            (1, "util/integral_test.jl")
@@ -20,24 +19,6 @@
           ]
 
   runmpi(tests, @__FILE__)
-=======
-  for (n, f) in [
-                 (1, "Euler/isentropic_vortex_standalone.jl")
-                 (1, "Euler/isentropic_vortex_standalone_aux.jl")
-                 (1, "util/filter_test.jl")
-                 (1, "util/grad_test.jl")
-                 (1, "util/grad_test_sphere.jl")
-                 (1, "util/integral_test.jl")
-                 (1, "util/integral_test_sphere.jl")
-                ]
-    cmd =  `mpiexec -n $n $(Base.julia_cmd()) --startup-file=no --project=$(Base.active_project()) --code-coverage=$coverage_opt $(joinpath(testdir, f))`
-    @info "Running MPI test..." n f cmd
-    # Running this way prevents:
-    #   Balance Law Solver | No tests
-    # since external tests are not returned as passed/fail
-    @test (run(cmd); true)
-  end
->>>>>>> 19fcc715
 
   if "linux" != lowercase(get(ENV,"TRAVIS_OS_NAME",""))
     moretests = [(1, "../../examples/DGmethods/ex_001_periodic_advection.jl")
